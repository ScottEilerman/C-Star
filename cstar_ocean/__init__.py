################################################################################
# Build module environment at import time
# NOTE: need to set ROMS_ROOT,MARBL_ROOT,CSTAR_ROOT,CSTAR_SYSTEM, and maybe modify PATH on conda install
<<<<<<< HEAD
from cstar_ocean.base_model import (
    BaseModel,
    ROMSBaseModel,
    MARBLBaseModel,
)
from cstar_ocean.additional_code import AdditionalCode
from cstar_ocean.input_dataset import (
    InputDataset,
    ROMSInputDataset,
    ROMSModelGrid,
    ROMSTidalForcing,
    ROMSBoundaryForcing,
    ROMSSurfaceForcing,
    ROMSInitialConditions,
)

from cstar_ocean.component import (
    Component,
    ROMSComponent,
    MARBLComponent,
)
from cstar_ocean.cstar_case import Case

__all__ = [
    "BaseModel",
    "ROMSBaseModel",
    "MARBLBaseModel",
    "AdditionalCode",
    "DataSource",
    "InputDataset",
    "ROMSInputDataset",
    "ROMSModelGrid",
    "ROMSTidalForcing",
    "ROMSBoundaryForcing",
    "ROMSSurfaceForcing",
    "ROMSInitialConditions",
    "Component",
    "ROMSComponent",
    "MARBLComponent",
=======
from cstar_ocean.case import Case

__all__ = [
>>>>>>> f69fa3aa
    "Case",
]<|MERGE_RESOLUTION|>--- conflicted
+++ resolved
@@ -1,50 +1,8 @@
 ################################################################################
 # Build module environment at import time
 # NOTE: need to set ROMS_ROOT,MARBL_ROOT,CSTAR_ROOT,CSTAR_SYSTEM, and maybe modify PATH on conda install
-<<<<<<< HEAD
-from cstar_ocean.base_model import (
-    BaseModel,
-    ROMSBaseModel,
-    MARBLBaseModel,
-)
-from cstar_ocean.additional_code import AdditionalCode
-from cstar_ocean.input_dataset import (
-    InputDataset,
-    ROMSInputDataset,
-    ROMSModelGrid,
-    ROMSTidalForcing,
-    ROMSBoundaryForcing,
-    ROMSSurfaceForcing,
-    ROMSInitialConditions,
-)
-
-from cstar_ocean.component import (
-    Component,
-    ROMSComponent,
-    MARBLComponent,
-)
-from cstar_ocean.cstar_case import Case
-
-__all__ = [
-    "BaseModel",
-    "ROMSBaseModel",
-    "MARBLBaseModel",
-    "AdditionalCode",
-    "DataSource",
-    "InputDataset",
-    "ROMSInputDataset",
-    "ROMSModelGrid",
-    "ROMSTidalForcing",
-    "ROMSBoundaryForcing",
-    "ROMSSurfaceForcing",
-    "ROMSInitialConditions",
-    "Component",
-    "ROMSComponent",
-    "MARBLComponent",
-=======
 from cstar_ocean.case import Case
 
 __all__ = [
->>>>>>> f69fa3aa
     "Case",
 ]