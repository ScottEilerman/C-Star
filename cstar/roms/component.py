--- conflicted
+++ resolved
@@ -920,14 +920,8 @@
         ## 2: RUN ON THIS MACHINE
 
         roms_exec_cmd = (
-<<<<<<< HEAD
-            f"{exec_pfx} -n {self.discretization.n_procs_tot} {self.exe_path} "
-            # + f"{run_infile}"
+            f"{cstar_system.environment.mpi_exec_prefix} -n {self.discretization.n_procs_tot} {self.exe_path} "
             + f"{self.in_file}"
-=======
-            f"{cstar_system.environment.mpi_exec_prefix} -n {self.discretization.n_procs_tot} {self.exe_path} "
-            + f"{mod_namelist}"
->>>>>>> 6b700bc7
         )
 
         if self.discretization.n_procs_tot is not None:
