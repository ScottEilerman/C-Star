import tempfile
from abc import ABC
from pathlib import Path
from typing import Any, List, Optional

import requests
import roms_tools
import yaml

from cstar.base.input_dataset import InputDataset
from cstar.base.utils import _get_sha256_hash, _list_to_concise_str


class ROMSInputDataset(InputDataset, ABC):
    (
        (
            """
    ROMS-specific implementation of `InputDataset` (doc below)

    Extends `get()` method to generate dataset using roms-tools in the case that `source`
    points to a yaml file.

    Docstring for InputDataset:
    ---------------------------
    """
        )
        + (InputDataset.__doc__ or "")
    )

    partitioned_files: List[Path] = []

    def __str__(self) -> str:
        base_str = super().__str__()
        if hasattr(self, "partitioned_files") and len(self.partitioned_files) > 0:
            base_str += "\nPartitioned files: "
            base_str += _list_to_concise_str(
                [str(f) for f in self.partitioned_files], pad=20
            )
        return base_str

    def __repr__(self) -> str:
        repr_str = super().__repr__()
        if hasattr(self, "partitioned_files") and len(self.partitioned_files) > 0:
            info_str = "partitioned_files = "
            info_str += _list_to_concise_str(
                [str(f) for f in self.partitioned_files], pad=29
            )
            if "State:" in repr_str:
                repr_str = repr_str.strip(",>")
                repr_str += ",\n" + (" " * 8) + info_str + "\n>"
            else:
                repr_str += f"\nState: <{info_str}>"

        return repr_str

    def partition(self, np_xi: int, np_eta: int):
        """Partition a netCDF dataset into tiles to run ROMS in parallel.

        Takes a local InputDataset and parallelisation parameters and uses
        roms-tools' partition_netcdf method to create multiple, smaller
        netCDF files, each of which corresponds to a processor used by ROMS.

        Parameters:
        -----------
        np_xi (int):
           The number of tiles in the x direction
        np_eta (int):
           The number of tiles in the y direction

        Notes:
        ------
        - This method will only work on ROMSInputDataset instances corresponding
           to locally available files, i.e. ROMSInputDataset.get() has been called.
        - This method sets the ROMSInputDataset.partitioned_files attribute
        """

        if not self.exists_locally:
            raise ValueError(
                f"working_path of InputDataset \n {self.working_path}, "
                + "refers to a non-existent file"
                + "\n call InputDataset.get() and try again."
            )
        else:
            assert self.working_path is not None  # if exists_locally then can't be None

        if isinstance(self.working_path, list):
            # if single InputDataset corresponds to many files, check they're colocated
            if not all(
                [d.parent == self.working_path[0].parent for d in self.working_path]
            ):
                raise ValueError(
                    f"A single input dataset exists in multiple directories: {self.working_path}."
                )

            # If they are, we want to partition them all in the same place
<<<<<<< HEAD
            # partdir = self.working_path[0].parent  # / "PARTITIONED"
=======
>>>>>>> 480a9ef0
            id_files_to_partition = self.working_path[:]

        else:
            id_files_to_partition = [
                self.working_path,
            ]
<<<<<<< HEAD
            # partdir = self.working_path.parent  # / "PARTITIONED"

            # partdir.mkdir(parents=True, exist_ok=True)
=======

>>>>>>> 480a9ef0
        parted_files = []

        for idfile in id_files_to_partition:
            self.log.info(f"Partitioning {idfile} into ({np_xi},{np_eta})")
            parted_files += roms_tools.partition_netcdf(
                idfile, np_xi=np_xi, np_eta=np_eta
            )

<<<<<<< HEAD
            # [p.rename(partdir / p.name) for p in parted_files[-1]]
            # [p.rename(partdir / p.name) for p in parted_files]
            # parted_files = [partdir / p.name for p in parted_files]
=======
>>>>>>> 480a9ef0
        self.partitioned_files = [f.resolve() for f in parted_files]

    def get(
        self,
        local_dir: str | Path,
        np_xi: Optional[int] = None,
        np_eta: Optional[int] = None,
    ) -> None:
        """Make this input dataset available as a netCDF file in `local_dir`.

        This method extends the `InputDataset.get()` method to accommodate
        instances where the source is a `roms-tools`-compatible `yaml` file.

        Steps:

        1. Fetch the source file to `local_dir` using `InputDataset.get()`.
           If the file is not in `yaml` format, we are done.
        2. If the file is in `yaml` format, modify the local copy so any
           time-varying datasets are given the correct start and end date
        3. Pass the modified yaml to roms-tools and save the resulting
           object to netCDF.
        4. Update the working_path attribute and cache the metadata and
           checksums of any produced netCDF files

        Parameters:
        -----------
        local_dir (str or Path):
            The directory in which to save the input dataset netCDF file
        np_xi, np_eta (int, optional):
            If desired, save a partitioned copy of the input dataset to be used when
            running ROMS in parallel. np_xi is the number of x-direction processors,
            np_eta is the number of y-direction processors
        """

        # Ensure we're working with a Path object
        local_dir = Path(local_dir).expanduser().resolve()
        local_dir.mkdir(parents=True, exist_ok=True)

        # If `working_path` is set, determine we're not fetching to the same parent dir:
        if self.working_path is None:
            working_path_parent = None
        elif isinstance(self.working_path, list):
            working_path_parent = self.working_path[0].parent
        else:
            working_path_parent = self.working_path.parent

        if (self.exists_locally) and (working_path_parent == local_dir):
            self.log.info(f"⏭️ {self.working_path} already exists, skipping.")
            return

        if self.source.source_type != "yaml":
            super().get(local_dir=local_dir)
            return
        elif self.source.location_type == "path":
            with open(Path(self.source.location).expanduser()) as F:
                raw_yaml_text = F.read()
        elif self.source.location_type == "url":
            raw_yaml_text = requests.get(self.source.location).text
        _, header, yaml_data = raw_yaml_text.split("---", 2)

        yaml_dict = yaml.safe_load(yaml_data)
        yaml_keys = list(yaml_dict.keys())
        if len(yaml_keys) == 1:
            roms_tools_class_name = yaml_keys[0]
        elif len(yaml_keys) == 2:
            roms_tools_class_name = [y for y in yaml_keys if y != "Grid"][0]
        else:
            raise ValueError(
                f"roms tools yaml file has {len(yaml_keys)} sections. "
                + "Expected 'Grid' and one other class"
            )
        start_time = (
            self.start_date.isoformat() if self.start_date is not None else None
        )
        end_time = self.end_date.isoformat() if self.end_date is not None else None

        yaml_entries_to_modify = {
            "start_time": start_time,
            "ini_time": start_time,
            "end_time": end_time,
        }

        for key, value in yaml_entries_to_modify.items():
            if key in yaml_dict[roms_tools_class_name].keys():
                yaml_dict[roms_tools_class_name][key] = value

        roms_tools_class = getattr(roms_tools, roms_tools_class_name)

        # Create a temporary file that deletes itself when closed
        with tempfile.NamedTemporaryFile(mode="w", delete=True) as temp_file:
            from_yaml_kwargs: dict[Any, Any] = {}
            temp_file.write(f"---{header}---\n" + yaml.dump(yaml_dict))
            temp_file.flush()  # Ensure data is written to disk

            from_yaml_kwargs["filepath"] = temp_file.name
            # roms-tools currently requires dask for every class except Grid,RiverForcing
            # in order to use wildcards in filepaths (known xarray issue):
            if roms_tools_class_name not in ["Grid", "RiverForcing"]:
                from_yaml_kwargs["use_dask"] = True

            roms_tools_class_instance = roms_tools_class.from_yaml(**from_yaml_kwargs)
        ##

        # ... and save:
        self.log.info(
            f"💾 Saving roms-tools dataset created from {self.source.location}..."
        )
        save_kwargs: dict[Any, Any] = {}
        save_kwargs["filepath"] = Path(
            f"{local_dir/Path(self.source.location).stem}.nc"
        )

        savepath = roms_tools_class_instance.save(**save_kwargs)
        self.working_path = savepath[0] if len(savepath) == 1 else savepath

        self._local_file_hash_cache = {
            path: _get_sha256_hash(path.resolve()) for path in savepath
        }  # 27
        self._local_file_stat_cache = {path: path.stat() for path in savepath}


class ROMSModelGrid(ROMSInputDataset):
    """An implementation of the ROMSInputDataset class for model grid files."""

    pass


class ROMSInitialConditions(ROMSInputDataset):
    """An implementation of the ROMSInputDataset class for model initial condition
    files."""

    pass


class ROMSTidalForcing(ROMSInputDataset):
    """An implementation of the ROMSInputDataset class for model tidal forcing files."""

    pass


class ROMSBoundaryForcing(ROMSInputDataset):
    """An implementation of the ROMSInputDataset class for model boundary condition
    files."""

    pass


class ROMSSurfaceForcing(ROMSInputDataset):
    """An implementation of the ROMSInputDataset class for model surface forcing
    files."""

    pass


class ROMSRiverForcing(ROMSInputDataset):
    """An implementation of the ROMSInputDataset class for river forcing files."""

    pass


class ROMSForcingCorrections(ROMSInputDataset):
    """ROMS forcing correction file, such as SW correction or restoring fields.

    These are used by older ROMS configurations, and included in C-Star to support them.

    This file must not be generated from a roms-tools YAML. It should point directly to
    a NetCDF or similar file.
    """

    def validate(self):
        if self.source.source_type == "yaml":
            raise TypeError(
                "Hey, you! we said no funny business! -Scotty E."
                f"{self.__class__.__name__} cannot be initialized with a source YAML file. "
                "Please provide a direct path or URL to a dataset (e.g., NetCDF)."
            )<|MERGE_RESOLUTION|>--- conflicted
+++ resolved
@@ -93,23 +93,13 @@
                 )
 
             # If they are, we want to partition them all in the same place
-<<<<<<< HEAD
-            # partdir = self.working_path[0].parent  # / "PARTITIONED"
-=======
->>>>>>> 480a9ef0
             id_files_to_partition = self.working_path[:]
 
         else:
             id_files_to_partition = [
                 self.working_path,
             ]
-<<<<<<< HEAD
-            # partdir = self.working_path.parent  # / "PARTITIONED"
-
-            # partdir.mkdir(parents=True, exist_ok=True)
-=======
-
->>>>>>> 480a9ef0
+
         parted_files = []
 
         for idfile in id_files_to_partition:
@@ -118,12 +108,6 @@
                 idfile, np_xi=np_xi, np_eta=np_eta
             )
 
-<<<<<<< HEAD
-            # [p.rename(partdir / p.name) for p in parted_files[-1]]
-            # [p.rename(partdir / p.name) for p in parted_files]
-            # parted_files = [partdir / p.name for p in parted_files]
-=======
->>>>>>> 480a9ef0
         self.partitioned_files = [f.resolve() for f in parted_files]
 
     def get(
