import functools
import logging
<<<<<<< HEAD
from collections.abc import Callable
from pathlib import Path
from typing import Generator
=======
import pathlib
from pathlib import Path
>>>>>>> 06928ac5
from unittest.mock import patch

import dotenv
import pytest

from cstar.base.additional_code import AdditionalCode
from cstar.base.log import get_logger
from cstar.marbl.external_codebase import MARBLExternalCodeBase
from cstar.roms.discretization import ROMSDiscretization
from cstar.roms.external_codebase import ROMSExternalCodeBase
from cstar.roms.input_dataset import (
    ROMSBoundaryForcing,
    ROMSForcingCorrections,
    ROMSInitialConditions,
    ROMSModelGrid,
    ROMSRiverForcing,
    ROMSSurfaceForcing,
    ROMSTidalForcing,
)
from cstar.roms.simulation import ROMSSimulation


@pytest.fixture
def log() -> logging.Logger:
    return get_logger("cstar.tests.unit_tests")


@pytest.fixture
def marbl_path(tmp_path: Path) -> Path:
    # A path to a temporary directory for writing the marbl code
    return tmp_path / "marbl"


@pytest.fixture
def roms_path(tmp_path: Path) -> Path:
    # A path to a temporary directory for writing the roms code
    return tmp_path / "roms"


@pytest.fixture
def system_dotenv_dir(tmp_path: Path) -> Path:
    # A path to a temporary directory for writing system-level
    # environment configuration file
    return tmp_path / "additional_files" / "env_files"


@pytest.fixture
def mock_system_name() -> str:
    # A name for the mock system/platform executing the tests.
    return "mock_system"


@pytest.fixture
<<<<<<< HEAD
def mock_user_env_name() -> str:
    """Return a unique name for a temporary user .env config file.

    Returns
    -------
    str
        The name of the .env file
    """
    return ".mock.env"


@pytest.fixture
def system_dotenv_path(system_dotenv_dir: Path, mock_system_name: str) -> Path:
=======
def mock_path_resolve():
    """Fixture to mock Path.resolve() so it returns the calling Path."""

    def fake_resolve(self: Path) -> Path:
        return self

    with patch.object(Path, "resolve", side_effect=fake_resolve, autospec=True) as mock:
        yield mock


@pytest.fixture
def system_dotenv_path(
    mock_system_name: str, system_dotenv_dir: pathlib.Path
) -> pathlib.Path:
>>>>>>> 06928ac5
    # A path to a temporary, system-level environment configuration file
    if not system_dotenv_dir.exists():
        system_dotenv_dir.mkdir(parents=True)

    return system_dotenv_dir / f"{mock_system_name}.env"


@pytest.fixture
def mock_path_resolve():
    """Fixture to mock Path.resolve() so it returns the calling Path."""

    def fake_resolve(self: Path) -> Path:
        return self

    with patch.object(Path, "resolve", side_effect=fake_resolve, autospec=True) as mock:
        yield mock


@pytest.fixture
def dotenv_path(tmp_path: Path, mock_user_env_name: str) -> Path:
    """Return a complete path to a temporary user .env file.

    Parameters
    ----------
    tmp_path : Path
        The path to a temporary location to write the env file
    mock_user_env_name : str
        The name of the file that will be written

    Returns
    -------
    Path
        The complete path to the config file
    """
    return tmp_path / mock_user_env_name


def _write_custom_env(path: Path, variables: dict[str, str]) -> None:
    """Populate a .env configuration file.

    NOTE: repeated calls will update the file

    Parameters
    ----------
    path: Path
        The complete file path to write to
    variables : dict[str, str]
        The key-value pairs to be written to the env file
    """
    if not path.parent.exists():
        path.parent.mkdir(parents=True)

    for k, v in variables.items():
        dotenv.set_key(path, k, v)


@pytest.fixture
def custom_system_env(
    system_dotenv_path: Path,
) -> Callable[[dict[str, str]], None]:
    """Return a function to populate a mocked system environment config file.

    Parameters
    ----------
    system_dotenv_path: Path
        The path to a temporary location to write the env file

    Returns
    -------
    Callable[[dict[str, str]], None]
        A function that will write a new env config file.
    """
    return functools.partial(_write_custom_env, system_dotenv_path)


@pytest.fixture
def custom_user_env(
    dotenv_path: Path,
) -> Callable[[dict[str, str]], None]:
    """Return a function to populate a mocked user environment config file.

    Parameters
    ----------
    dotenv_path: Path
        The path to a temporary location to write the env file

    Returns
    -------
    Callable[[dict[str, str]], None]
        A function that will write a new env config file.
    """
    return functools.partial(_write_custom_env, dotenv_path)


@pytest.fixture
def mock_lmod_filename() -> str:
    """Return a complete path to an empty, temporary .lmod config file for tests.

    Returns
    -------
    str
        The filename
    """
    return "mock.lmod"


@pytest.fixture
def mock_lmod_path(tmp_path: Path, mock_lmod_filename: str) -> Path:
    """Create an empty, temporary .lmod file and return the path.

    Parameters
    ----------
    tmp_path : Path
        The path to a temporary location to write the lmod file
    mock_lmod_filename : str
        The filename to use for the .lmod file

    Returns
    -------
    str
        The complete path to the file
    """
    tmp_path.mkdir(parents=True, exist_ok=True)

    path = tmp_path / mock_lmod_filename
    path.touch()  # CStarEnvironment expects the file to exist & opens it
    return path


@pytest.fixture
def example_roms_simulation(
    tmp_path: Path,
) -> Generator[tuple[ROMSSimulation, Path], None, None]:
    """Fixture providing a `ROMSSimulation` instance for testing.

    This fixture initializes a `ROMSSimulation` with a comprehensive configuration,
    including discretization settings, mock external ROMS and MARBL codebases.
    runtime and compile-time code, and multiple input datasets (grid, initial
    conditions, tidal forcing, boundary forcing, and surface forcing). The
    temporary directory (`tmp_path`) is used as the working directory.

    Yields
    ------
    tuple[ROMSSimulation, Path]
        A tuple containing:
        - `ROMSSimulation` instance with fully configured attributes.
        - The temporary directory where the simulation is stored.
    """
    directory = tmp_path
    sim = ROMSSimulation(
        name="ROMSTest",
        directory=directory,
        discretization=ROMSDiscretization(time_step=60, n_procs_x=2, n_procs_y=3),
        codebase=ROMSExternalCodeBase(
            source_repo="http://my.code/repo.git", checkout_target="dev"
        ),
        runtime_code=AdditionalCode(
            location=str(directory.parent),
            subdir="subdir/",
            checkout_target="main",
            files=[
                "file1",
                "file2.in",
                "marbl_in",
                "marbl_tracer_output_list",
                "marbl_diagnostic_output_list",
            ],
        ),
        compile_time_code=AdditionalCode(
            location=str(directory.parent),
            subdir="subdir/",
            checkout_target="main",
            files=["file1.h", "file2.opt"],
        ),
        start_date="2025-01-01",
        end_date="2025-12-31",
        valid_start_date="2024-01-01",
        valid_end_date="2026-01-01",
        marbl_codebase=MARBLExternalCodeBase(
            source_repo="http://marbl.com/repo.git", checkout_target="v1"
        ),
        model_grid=ROMSModelGrid(location="http://my.files/grid.nc", file_hash="123"),
        initial_conditions=ROMSInitialConditions(
            location="http://my.files/initial.nc", file_hash="234"
        ),
        tidal_forcing=ROMSTidalForcing(
            location="http://my.files/tidal.nc", file_hash="345"
        ),
        river_forcing=ROMSRiverForcing(
            location="http://my.files/river.nc", file_hash="543"
        ),
        boundary_forcing=[
            ROMSBoundaryForcing(
                location="http://my.files/boundary.nc", file_hash="456"
            ),
        ],
        surface_forcing=[
            ROMSSurfaceForcing(location="http://my.files/surface.nc", file_hash="567"),
        ],
        forcing_corrections=[
            ROMSForcingCorrections(
                location="http://my.files/sw_corr.nc", file_hash="890"
            ),
        ],
    )

    yield sim, directory  # Ensures pytest can handle resource cleanup if needed<|MERGE_RESOLUTION|>--- conflicted
+++ resolved
@@ -1,13 +1,7 @@
 import functools
 import logging
-<<<<<<< HEAD
-from collections.abc import Callable
+from collections.abc import Callable, Generator
 from pathlib import Path
-from typing import Generator
-=======
-import pathlib
-from pathlib import Path
->>>>>>> 06928ac5
 from unittest.mock import patch
 
 import dotenv
@@ -61,7 +55,6 @@
 
 
 @pytest.fixture
-<<<<<<< HEAD
 def mock_user_env_name() -> str:
     """Return a unique name for a temporary user .env config file.
 
@@ -75,22 +68,6 @@
 
 @pytest.fixture
 def system_dotenv_path(system_dotenv_dir: Path, mock_system_name: str) -> Path:
-=======
-def mock_path_resolve():
-    """Fixture to mock Path.resolve() so it returns the calling Path."""
-
-    def fake_resolve(self: Path) -> Path:
-        return self
-
-    with patch.object(Path, "resolve", side_effect=fake_resolve, autospec=True) as mock:
-        yield mock
-
-
-@pytest.fixture
-def system_dotenv_path(
-    mock_system_name: str, system_dotenv_dir: pathlib.Path
-) -> pathlib.Path:
->>>>>>> 06928ac5
     # A path to a temporary, system-level environment configuration file
     if not system_dotenv_dir.exists():
         system_dotenv_dir.mkdir(parents=True)
